// Copyright (c) .NET Foundation. All rights reserved.
// Licensed under the Apache License, Version 2.0. See License.txt in the project root for license information.

using System.Threading.Tasks;
using Microsoft.AspNetCore.Mvc;
using Microsoft.AspNetCore.Mvc.RazorPages;
using Microsoft.Extensions.Logging;

namespace Microsoft.AspNetCore.Identity.UI.Pages.Account.Manage.Internal
{
    [IdentityDefaultUI(typeof(TwoFactorAuthenticationModel<>))]
    public abstract class TwoFactorAuthenticationModel : PageModel
    {
        public bool HasAuthenticator { get; set; }

        public int RecoveryCodesLeft { get; set; }

        [BindProperty]
        public bool Is2faEnabled { get; set; }

        public virtual Task<IActionResult> OnGet() => throw new NotImplementedException();
    }

    internal class TwoFactorAuthenticationModel<TUser> : TwoFactorAuthenticationModel where TUser : IdentityUser
    {
        private readonly UserManager<TUser> _userManager;
        private readonly SignInManager<TUser> _signInManager;
        private readonly ILogger<TwoFactorAuthenticationModel> _logger;

        public TwoFactorAuthenticationModel(
            UserManager<TUser> userManager, SignInManager<TUser> signInManager, ILogger<TwoFactorAuthenticationModel> logger)
        {
            _userManager = userManager;
            _signInManager = signInManager;
            _logger = logger;
        }

<<<<<<< HEAD
        public bool HasAuthenticator { get; set; }

        public int RecoveryCodesLeft { get; set; }

        public bool Is2faEnabled { get; set; }

        public bool IsMachineRemembered { get; set; }

        [TempData]
        public string StatusMessage { get; set; }

        public async Task<IActionResult> OnGet()
=======
        public override async Task<IActionResult> OnGet()
>>>>>>> 185482c8
        {
            var user = await _userManager.GetUserAsync(User);
            if (user == null)
            {
                return NotFound($"Unable to load user with ID '{_userManager.GetUserId(User)}'.");
            }

            HasAuthenticator = await _userManager.GetAuthenticatorKeyAsync(user) != null;
            Is2faEnabled = await _userManager.GetTwoFactorEnabledAsync(user);
            IsMachineRemembered = await _signInManager.IsTwoFactorClientRememberedAsync(user);
            RecoveryCodesLeft = await _userManager.CountRecoveryCodesAsync(user);

            return Page();
        }

        public async Task<IActionResult> OnPost()
        {
            var user = await _userManager.GetUserAsync(User);
            if (user == null)
            {
                return NotFound($"Unable to load user with ID '{_userManager.GetUserId(User)}'.");
            }

            await _signInManager.ForgetTwoFactorClientAsync();
            StatusMessage = "The current browser has been forgotten. When you login again from this browser you will be prompted for your 2fa code.";
            return RedirectToPage();
        }
    }
}<|MERGE_RESOLUTION|>--- conflicted
+++ resolved
@@ -18,6 +18,11 @@
         [BindProperty]
         public bool Is2faEnabled { get; set; }
 
+        public bool IsMachineRemembered { get; set; }
+
+        [TempData]
+        public string StatusMessage { get; set; }
+
         public virtual Task<IActionResult> OnGet() => throw new NotImplementedException();
     }
 
@@ -35,22 +40,7 @@
             _logger = logger;
         }
 
-<<<<<<< HEAD
-        public bool HasAuthenticator { get; set; }
-
-        public int RecoveryCodesLeft { get; set; }
-
-        public bool Is2faEnabled { get; set; }
-
-        public bool IsMachineRemembered { get; set; }
-
-        [TempData]
-        public string StatusMessage { get; set; }
-
-        public async Task<IActionResult> OnGet()
-=======
         public override async Task<IActionResult> OnGet()
->>>>>>> 185482c8
         {
             var user = await _userManager.GetUserAsync(User);
             if (user == null)
