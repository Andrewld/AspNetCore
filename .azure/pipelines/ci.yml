# Don't run CI for this config yet. We're not ready to move official builds on to Azure Pipelines
trigger: none

# Run PR validation on all branches
pr:
  branches:
    include:
    - '*'

jobs:
- template: jobs/default-build.yml
  parameters:
    jobName: Windows_Build
    jobDisplayName: "Build and test: Windows"
    agentOs: Windows
    buildScript: ./eng/scripts/cibuild.cmd
    beforeBuild:
    - powershell: "& ./src/Servers/IIS/tools/UpdateIISExpressCertificate.ps1; & ./src/Servers/IIS/tools/update_schema.ps1"
      displayName: Setup IISExpress test certificates and schema
    buildArgs: "/p:SkipIISBackwardsCompatibilityTests=true /p:SkipIISTests=true /p:SkipIISExpressTests=true /p:SkipIISForwardsCompatibilityTests=true"
- template: jobs/default-build.yml
  parameters:
    jobName: MacOs_Build
    jobDisplayName: "Build and test: macOS"
    agentOs: macOs
    buildScript: ./eng/scripts/cibuild.sh
- template: jobs/default-build.yml
  parameters:
    jobName: Linux_Build
    jobDisplayName: "Build and test: Linux"
    agentOs: Linux
<<<<<<< HEAD
- template: jobs/iisintegration-job.yml
  parameters:
    TestGroupName: IIS
    buildArgs: "/p:SkipIISBackwardsCompatibilityTests=true /p:SkipIISTests=false /p:SkipIISExpressTests=true /p:SkipIISForwardsCompatibilityTests=true"
- template: jobs/iisintegration-job.yml
  parameters:
    TestGroupName: IISExpress
    buildArgs: "/p:SkipIISBackwardsCompatibilityTests=false /p:SkipIISTests=true /p:SkipIISExpressTests=false /p:SkipIISForwardsCompatibilityTests=true"
- template: jobs/iisintegration-job.yml
  parameters:
    TestGroupName: IISForwardCompat
    buildArgs: "/p:SkipIISBackwardsCompatibilityTests=true /p:SkipIISTests=true /p:SkipIISExpressTests=true /p:SkipIISForwardsCompatibilityTests=false"
- template: jobs/iisintegration-job.yml
  parameters:
    TestGroupName: IISBackCompat
    buildArgs: "/p:SkipIISBackwardsCompatibilityTests=false /p:SkipIISTests=true /p:SkipIISExpressTests=true /p:SkipIISForwardsCompatibilityTests=true"
=======
    buildScript: ./eng/scripts/cibuild.sh
>>>>>>> c1c579e5
<|MERGE_RESOLUTION|>--- conflicted
+++ resolved
@@ -29,7 +29,6 @@
     jobName: Linux_Build
     jobDisplayName: "Build and test: Linux"
     agentOs: Linux
-<<<<<<< HEAD
 - template: jobs/iisintegration-job.yml
   parameters:
     TestGroupName: IIS
@@ -46,6 +45,4 @@
   parameters:
     TestGroupName: IISBackCompat
     buildArgs: "/p:SkipIISBackwardsCompatibilityTests=false /p:SkipIISTests=true /p:SkipIISExpressTests=true /p:SkipIISForwardsCompatibilityTests=true"
-=======
-    buildScript: ./eng/scripts/cibuild.sh
->>>>>>> c1c579e5
+    buildScript: ./eng/scripts/cibuild.sh