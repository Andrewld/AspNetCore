--- conflicted
+++ resolved
@@ -2,9 +2,6 @@
 <configuration>
   <packageSources>
     <clear />
-<<<<<<< HEAD
-=======
     <!-- Restore sources should be defined in build/sources.props. -->
->>>>>>> f510e703
   </packageSources>
 </configuration>